import inspect
import logging

from functools import partial
from typing import Callable

import transformers

from packaging import version
from transformers import PreTrainedModel

from liger_kernel.transformers.cross_entropy import LigerCrossEntropyLoss
from liger_kernel.transformers.functional import liger_cross_entropy
from liger_kernel.transformers.geglu import LigerGEGLUMLP
from liger_kernel.transformers.layer_norm import LigerLayerNorm
from liger_kernel.transformers.model.gemma import lce_forward as gemma_lce_forward
from liger_kernel.transformers.model.gemma import lce_forward_deprecated as gemma_lce_forward_deprecated
from liger_kernel.transformers.model.gemma2 import lce_forward as gemma2_lce_forward
from liger_kernel.transformers.model.gemma2 import lce_forward_deprecated as gemma2_lce_forward_deprected
from liger_kernel.transformers.model.llama import lce_forward as llama_lce_forward
from liger_kernel.transformers.model.llama import lce_forward_deprecated as llama_lce_forward_deprecated
from liger_kernel.transformers.model.llava import lce_forward as llava_lce_forward
from liger_kernel.transformers.model.llava import lce_forward_deprecated as llava_lce_forward_deprecated
from liger_kernel.transformers.model.mistral import lce_forward as mistral_lce_forward
from liger_kernel.transformers.model.mixtral import lce_forward as mixtral_lce_forward
from liger_kernel.transformers.model.mixtral import lce_forward_deprecated as mixtral_lce_forward_deprecated
from liger_kernel.transformers.model.phi3 import lce_forward as phi3_lce_forward
from liger_kernel.transformers.model.phi3 import lce_forward_deprecated as phi3_lce_forward_deprecated
from liger_kernel.transformers.model.qwen2 import lce_forward as qwen2_lce_forward
from liger_kernel.transformers.model.qwen2 import lce_forward_deprecated as qwen2_lce_forward_deprecated
from liger_kernel.transformers.qwen2vl_mrope import liger_multimodal_rotary_pos_emb
from liger_kernel.transformers.rms_norm import LigerRMSNorm
from liger_kernel.transformers.rope import liger_rotary_pos_emb
from liger_kernel.transformers.swiglu import LigerBlockSparseTop2MLP
from liger_kernel.transformers.swiglu import LigerPhi3SwiGLUMLP
from liger_kernel.transformers.swiglu import LigerSwiGLUMLP

transformer_version = version.parse(transformers.__version__)

logger = logging.getLogger(__name__)
SUPPORTED_TRANSFORMER_VERSION = "4.46.1"
TRANSFORMER_DEPRECATION_WARNING = "Support for transformers versions < 4.46.1 will soon be discontinued due to issues with incorrect gradient accumulation. \n Please consider upgrading to avoid potential issues. See details: https://github.com/huggingface/transformers/pull/34191"


def _bind_method_to_module(module, method_name: str, new_method: Callable):
    # Binds a new method to a module instance so that self is passed as the first argument
    module.__dict__[method_name] = new_method.__get__(module, module.__class__)


def _patch_rms_norm_module(module, offset=0.0, eps=1e-6, casting_mode="llama", in_place=True):
    module.offset = offset
    module.casting_mode = casting_mode
    module.variance_epsilon = getattr(module, "variance_epsilon", None) or getattr(module, "eps", None) or eps
    module.in_place = in_place
    _bind_method_to_module(module, "forward", LigerRMSNorm.forward)
    _bind_method_to_module(module, "extra_repr", LigerRMSNorm.extra_repr)


def _patch_layer_norm_module(module, eps=1e-6):
    module.variance_epsilon = getattr(module, "variance_epsilon", None) or getattr(module, "eps", None) or eps
    module.hidden_size = module.normalized_shape
    _bind_method_to_module(module, "forward", LigerLayerNorm.forward)
    _bind_method_to_module(module, "extra_repr", LigerLayerNorm.extra_repr)


def apply_liger_kernel_to_granite(
    rope: bool = True,
    cross_entropy: bool = True,
    fused_linear_cross_entropy: bool = False,
    rms_norm: bool = True,
    swiglu: bool = True,
    model: PreTrainedModel = None,
) -> None:
    """
    Apply Liger kernels to replace original implementation in HuggingFace Granite 3 models

    Args:
        rope (bool): Whether to apply Liger's rotary position embedding. Default is True.
        cross_entropy (bool): Whether to apply Liger's cross entropy loss. Default is True.
        fused_linear_cross_entropy (bool):
            Whether to apply Liger's fused linear cross entropy loss. Default is False.
            `cross_entropy` and `fused_linear_cross_entropy` cannot both be True.
            If `fused_linear_cross_entropy` is True, the logits will not be materialized but more memory efficient.
        rms_norm (bool): Whether to apply Liger's RMSNorm. Default is True.
        swiglu (bool): Whether to apply Liger's SwiGLU MLP. Default is True.
        model (PreTrainedModel): The model instance to apply Liger kernels to, if the model has already been
        loaded. Default is None.



    Debugging notes:
        If LigerSwiGLUMLP is OK for Llama, it should be fine for Granite, but it's not.
    """

    assert not (cross_entropy and fused_linear_cross_entropy), (
        "cross_entropy and fused_linear_cross_entropy cannot both be True."
    )

    from transformers.models.granite import modeling_granite
    from transformers.models.granite.modeling_granite import GraniteModel

    if swiglu:
        modeling_granite.GraniteMLP = LigerSwiGLUMLP

    if rms_norm:
        modeling_granite.GraniteRMSNorm = LigerRMSNorm

    if rope:
        modeling_granite.apply_rotary_pos_emb = liger_rotary_pos_emb

    if cross_entropy:
        if transformer_version >= version.parse(SUPPORTED_TRANSFORMER_VERSION):
            from transformers.loss.loss_utils import nn

            nn.functional.cross_entropy = liger_cross_entropy
        else:
            logger.warning(TRANSFORMER_DEPRECATION_WARNING)
            modeling_granite.CrossEntropyLoss = LigerCrossEntropyLoss

    if fused_linear_cross_entropy:
        raise NotImplementedError("LigerFusedLinearCrossEntropy is not available for Granite models.")
        # NOTE: Granite model `GraniteForCausalLM.forward` scales logits each
        # call, so we can't sidestep logit materialization. A bit more work
        # would be needed to add a scaling term to the `LigerFusedLinearCrossEntropyFunction`
        # for the logit output.

    if model is not None:
        # The model instance already exists, so we need to additionally patch the
        # instance variables that reference already-instantiated modules (e.g. GraniteRMSNorm or GraniteMLP)

        # get the base model from the model instance
        base_model: GraniteModel = getattr(model, model.base_model_prefix, model)

        if rms_norm:
            _patch_rms_norm_module(base_model.norm)

        for decoder_layer in base_model.layers:
            if swiglu:
                _bind_method_to_module(decoder_layer.mlp, "forward", LigerSwiGLUMLP.forward)
            if rms_norm:
                _patch_rms_norm_module(decoder_layer.input_layernorm)
                _patch_rms_norm_module(decoder_layer.post_attention_layernorm)


def apply_liger_kernel_to_llama(
    rope: bool = True,
    cross_entropy: bool = False,
    fused_linear_cross_entropy: bool = True,
    rms_norm: bool = True,
    swiglu: bool = True,
    model: PreTrainedModel = None,
) -> None:
    """
    Apply Liger kernels to replace original implementation in HuggingFace Llama models (2 and 3)

    Args:
        rope (bool): Whether to apply Liger's rotary position embedding. Default is True.
        cross_entropy (bool): Whether to apply Liger's cross entropy loss. Default is False.
        fused_linear_cross_entropy (bool):
            Whether to apply Liger's fused linear cross entropy loss. Default is True.
            `cross_entropy` and `fused_linear_cross_entropy` cannot both be True.
            If `fused_linear_cross_entropy` is True, the logits will not be materialized but more memory efficient.
        rms_norm (bool): Whether to apply Liger's RMSNorm. Default is True.
        swiglu (bool): Whether to apply Liger's SwiGLU MLP. Default is True.
        model (PreTrainedModel): The model instance to apply Liger kernels to, if the model has already been
        loaded. Default is None.
    """

    assert not (cross_entropy and fused_linear_cross_entropy), (
        "cross_entropy and fused_linear_cross_entropy cannot both be True."
    )

    from transformers.models.llama import modeling_llama
    from transformers.models.llama.modeling_llama import LlamaModel

    if rope:
        modeling_llama.apply_rotary_pos_emb = liger_rotary_pos_emb
    if rms_norm:
        modeling_llama.LlamaRMSNorm = LigerRMSNorm
    if swiglu:
        modeling_llama.LlamaMLP = LigerSwiGLUMLP

    if cross_entropy:
        if transformer_version >= version.parse(SUPPORTED_TRANSFORMER_VERSION):
            from transformers.loss.loss_utils import nn

            nn.functional.cross_entropy = liger_cross_entropy
        else:
            logger.warning(TRANSFORMER_DEPRECATION_WARNING)
            modeling_llama.CrossEntropyLoss = LigerCrossEntropyLoss

    if fused_linear_cross_entropy:
        if transformer_version >= version.parse(SUPPORTED_TRANSFORMER_VERSION):
            modeling_llama.LlamaForCausalLM.forward = llama_lce_forward
        else:  # if version < 4.46.1
            logger.warning(TRANSFORMER_DEPRECATION_WARNING)
            modeling_llama.LlamaForCausalLM.forward = llama_lce_forward_deprecated

    if model is not None:
        # The model instance already exists, so we need to additionally patch the
        # instance variables that reference already-instantiated modules (e.g. LlamaRMSNorm or LlamaMLP)

        # get the base model from the model instance
        base_model: LlamaModel = getattr(model, model.base_model_prefix, model)

        if rms_norm:
            _patch_rms_norm_module(base_model.norm)

        for decoder_layer in base_model.layers:
            if swiglu:
                _bind_method_to_module(decoder_layer.mlp, "forward", LigerSwiGLUMLP.forward)
            if rms_norm:
                _patch_rms_norm_module(decoder_layer.input_layernorm)
                _patch_rms_norm_module(decoder_layer.post_attention_layernorm)


def apply_liger_kernel_to_llava(
    cross_entropy: bool = False,
    fused_linear_cross_entropy: bool = True,
    model: PreTrainedModel = None,
    **kwargs,
) -> None:
    """
    Apply Liger kernels to replace original implementation in HuggingFace Llava models.
    Due to the characteristics of LlaVa, the model must be passed to apply Liger-Kernel's patch to other models connected to LLaVa.
    However, if an LM not supported by Liger-Kernel is connected to LLaVa, unexpected side effects may occur.
    NOTE: Llava is not available in transformers<4.36.0

    Args:
        rope (bool): Whether to apply Liger's rotary position embedding. Default is True.
        cross_entropy (bool): Whether to apply Liger's cross entropy loss. Default is False.
        fused_linear_cross_entropy (bool):
            Whether to apply Liger's fused linear cross entropy loss. Default is True.
            `cross_entropy` and `fused_linear_cross_entropy` cannot both be True.
            If `fused_linear_cross_entropy` is True, the logits will not be materialized but more memory efficient.
        rms_norm (bool): Whether to apply Liger's RMSNorm. Default is True.
        swiglu (bool): Whether to apply Liger's SwiGLU MLP. Default is True.
        model (PreTrainedModel): The model instance to apply Liger kernels to, if the model has already been
        loaded. Default is None.
    """
    assert not (
        cross_entropy and fused_linear_cross_entropy
    ), "cross_entropy and fused_linear_cross_entropy cannot both be True."

    from transformers.models.llava import modeling_llava

    if cross_entropy:
        logger.warning(TRANSFORMER_DEPRECATION_WARNING)
        modeling_llava.CrossEntropyLoss = LigerCrossEntropyLoss
    if fused_linear_cross_entropy:
        if transformer_version >= version.parse("4.49.0"):
            modeling_llava.LlavaForConditionalGeneration.forward = llava_lce_forward
        else:  # if version < 4.49.0
            logger.warning(
                "Support for transformers versions < 4.49.0 will soon be discontinued due to issues with incorrect legacy processing. \n Please consider upgrading to avoid potential issues. See details: https://github.com/huggingface/transformers/pull/35526"
            )
            modeling_llava.LlavaForConditionalGeneration.forward = llava_lce_forward_deprecated

    if model is not None:
        text_model_name, vision_model_name = model.config.text_config.model_type, model.config.vision_config.model_type
        text_liger_fn = MODEL_TYPE_TO_APPLY_LIGER_FN.get(text_model_name, None)
        vision_liger_fn = MODEL_TYPE_TO_APPLY_LIGER_FN.get(vision_model_name, None)

        kwargs = {"cross_entropy": False, "fused_linear_cross_entropy": False, **kwargs}
        if text_liger_fn:
            accept_params = inspect.signature(text_liger_fn).parameters
            remain_params = set(kwargs) - (set(accept_params) & set(kwargs))
            text_kwargs = {k: v for k, v in kwargs.items() if k not in remain_params}

            if remain_params:
                logger.warning(
                    f"These parameters are not supported by {text_model_name}. Enter the remaining {list(text_kwargs.keys())} except for {list(remain_params)}\n"
                    f"Parameters accepted by {text_model_name}: {list(accept_params.keys())}"
                )
            text_kwargs["model"] = model.language_model
            text_liger_fn(**text_kwargs)
        elif text_model_name not in MODEL_TYPE_TO_APPLY_LIGER_FN:
            logger.warning(f"{text_model_name} is not supported by Liger kernel.")

        if vision_liger_fn:
            accept_params = inspect.signature(vision_liger_fn).parameters
            remain_params = set(kwargs) - (set(accept_params) & set(kwargs))
            vision_kwargs = {k: v for k, v in kwargs.items() if k not in remain_params}

            if remain_params:
                logger.warning(
                    f"These parameters are not supported by {vision_model_name}. Enter the remaining {list(vision_kwargs.keys())} except for {list(remain_params)}\n"
                    f"Parameters accepted by {vision_model_name}: {list(accept_params.keys())}"
                )
            vision_kwargs["model"] = model.vision_tower
            vision_liger_fn(**vision_kwargs)
        elif vision_model_name not in MODEL_TYPE_TO_APPLY_LIGER_FN:
            logger.warning(f"{vision_model_name} is not supported by Liger kernel.")


def apply_liger_kernel_to_mllama(
    rope: bool = True,
    cross_entropy: bool = False,
    fused_linear_cross_entropy: bool = True,
    layer_norm: bool = True,
    rms_norm: bool = True,
    swiglu: bool = True,
    model: PreTrainedModel = None,
) -> None:
    """
    Apply Liger kernels to replace original implementation in HuggingFace MLlama models.
    NOTE: MLlama is not available in transformers<4.45.0

    Args:
        rope (bool): Whether to apply Liger's rotary position embedding. Default is True.
        cross_entropy (bool): Whether to apply Liger's cross entropy loss. Default is False.
        fused_linear_cross_entropy (bool):
            Whether to apply Liger's fused linear cross entropy loss. Default is True.
            `cross_entropy` and `fused_linear_cross_entropy` cannot both be True.
            If `fused_linear_cross_entropy` is True, the logits will not be materialized but more memory efficient.
        rms_norm (bool): Whether to apply Liger's RMSNorm. Default is True.
        swiglu (bool): Whether to apply Liger's SwiGLU MLP. Default is True.
        model (PreTrainedModel): The model instance to apply Liger kernels to, if the model has already been
        loaded. Default is None.
    """

    assert not (cross_entropy and fused_linear_cross_entropy), (
        "cross_entropy and fused_linear_cross_entropy cannot both be True."
    )

    from transformers.models.mllama import modeling_mllama
    from transformers.models.mllama.modeling_mllama import MllamaForCausalLM
    from transformers.models.mllama.modeling_mllama import MllamaForConditionalGeneration
    from transformers.models.mllama.modeling_mllama import MllamaTextModel
    from transformers.models.mllama.modeling_mllama import MllamaVisionModel

    from liger_kernel.transformers.model.mllama import lce_forward as mllama_lce_forward
    from liger_kernel.transformers.model.mllama import lce_forward_deprecated as mllama_lce_forward_deprecated

    if rope:
        modeling_mllama.apply_rotary_pos_emb = liger_rotary_pos_emb
    if layer_norm:
        modeling_mllama.nn.LayerNorm = LigerLayerNorm
    if rms_norm:
        modeling_mllama.MllamaTextRMSNorm = LigerRMSNorm
    if swiglu:
        modeling_mllama.MllamaTextMLP = LigerSwiGLUMLP
    if cross_entropy:
        if transformer_version >= version.parse(SUPPORTED_TRANSFORMER_VERSION):
            from transformers.loss.loss_utils import nn

            nn.functional.cross_entropy = liger_cross_entropy
        else:
            logger.warning(TRANSFORMER_DEPRECATION_WARNING)
            modeling_mllama.CrossEntropyLoss = LigerCrossEntropyLoss
    if fused_linear_cross_entropy:
        if transformer_version >= version.parse(SUPPORTED_TRANSFORMER_VERSION):
            modeling_mllama.MllamaForCausalLM.forward = mllama_lce_forward
        else:  # if version < 4.46.1
            logger.warning(TRANSFORMER_DEPRECATION_WARNING)
            modeling_mllama.MllamaForCausalLM.forward = mllama_lce_forward_deprecated

    if model is not None:
        # The model instance already exists, so we need to additionally patch the
        # instance variables that reference already-instantiated modules

        if isinstance(model, MllamaForConditionalGeneration):
            language_model: MllamaForCausalLM = model.language_model
            vision_model: MllamaVisionModel = model.vision_model
            text_model: MllamaTextModel = language_model.model
        elif isinstance(model, MllamaForCausalLM):
            text_model = model.model
            vision_model = None
        elif isinstance(model, MllamaTextModel):
            text_model = model
            vision_model = None
        else:
            raise ValueError(f"Unsupported Mllama model type: {type(model)}")

        if text_model:
            if rms_norm:
                _patch_rms_norm_module(text_model.norm)
            for decoder_layer in text_model.layers:
                if swiglu:
                    _bind_method_to_module(decoder_layer.mlp, "forward", LigerSwiGLUMLP.forward)
                if rms_norm:
                    _patch_rms_norm_module(decoder_layer.input_layernorm)
                    _patch_rms_norm_module(decoder_layer.post_attention_layernorm)

        if vision_model:
            _patch_layer_norm_module(vision_model.layernorm_pre)
            _patch_layer_norm_module(vision_model.layernorm_post)

            for layer in vision_model.transformer.layers:
                if layer_norm:
                    _patch_layer_norm_module(layer.input_layernorm)
                    _patch_layer_norm_module(layer.post_attention_layernorm)

            for layer in vision_model.global_transformer.layers:
                if layer_norm:
                    _patch_layer_norm_module(layer.input_layernorm)
                    _patch_layer_norm_module(layer.post_attention_layernorm)


def apply_liger_kernel_to_mistral(
    rope: bool = True,
    cross_entropy: bool = False,
    fused_linear_cross_entropy: bool = True,
    rms_norm: bool = True,
    swiglu: bool = True,
    model: PreTrainedModel = None,
) -> None:
    """
    Apply Liger kernels to replace original implementation in HuggingFace Mistral models

    Args:
        rope (bool): Whether to apply Liger's rotary position embedding. Default is False.
        cross_entropy (bool): Whether to apply Liger's cross entropy loss. Default is True.
        fused_linear_cross_entropy (bool):
            Whether to apply Liger's fused linear cross entropy loss. Default is True.
            `cross_entropy` and `fused_linear_cross_entropy` cannot both be True.
            If `fused_linear_cross_entropy` is True, the logits will not be materialized but more memory efficient.
        rms_norm (bool): Whether to apply Liger's RMSNorm. Default is True.
        rms_norm (bool): Whether to apply Liger's RMSNorm. Default is True.
        swiglu (bool): Whether to apply Liger's SwiGLU MLP. Default is True.
        model (PreTrainedModel): The model instance to apply Liger kernels to, if the model has already been
        loaded. Default is None.
    """
    assert not (cross_entropy and fused_linear_cross_entropy), (
        "cross_entropy and fused_linear_cross_entropy cannot both be True."
    )

    from transformers.models.mistral import modeling_mistral
    from transformers.models.mistral.modeling_mistral import MistralModel

    if rope:
        modeling_mistral.apply_rotary_pos_emb = liger_rotary_pos_emb
    if rms_norm:
        modeling_mistral.MistralRMSNorm = LigerRMSNorm
    if cross_entropy:
        modeling_mistral.CrossEntropyLoss = LigerCrossEntropyLoss
    if fused_linear_cross_entropy:
        modeling_mistral.MistralForCausalLM.forward = mistral_lce_forward
    if swiglu:
        modeling_mistral.MistralMLP = LigerSwiGLUMLP

    if model is not None:
        # The model instance already exists, so we need to additionally patch the
        # instance variables that reference already-instantiated modules

        # get the base model from the model instance
        base_model: MistralModel = getattr(model, model.base_model_prefix, model)

        if rms_norm:
            _patch_rms_norm_module(base_model.norm)

        for decoder_layer in base_model.layers:
            if swiglu:
                _bind_method_to_module(decoder_layer.mlp, "forward", LigerSwiGLUMLP.forward)
            if rms_norm:
                _patch_rms_norm_module(decoder_layer.input_layernorm)
                _patch_rms_norm_module(decoder_layer.post_attention_layernorm)


def apply_liger_kernel_to_mixtral(
    rope: bool = True,
    cross_entropy: bool = False,
    fused_linear_cross_entropy: bool = True,
    rms_norm: bool = True,
    swiglu: bool = True,
    model: PreTrainedModel = None,
) -> None:
    """
    Apply Liger kernels to replace original implementation in HuggingFace Mixtral models

    Args:
        rope (bool): Whether to apply Liger's rotary position embedding. Default is True.
        cross_entropy (bool): Whether to apply Liger's cross entropy loss. Default is False.
        fused_linear_cross_entropy (bool):
            Whether to apply Liger's fused linear cross entropy loss. Default is True.
            `cross_entropy` and `fused_linear_cross_entropy` cannot both be True.
            If `fused_linear_cross_entropy` is True, the logits will not be materialized but more memory efficient.
        rms_norm (bool): Whether to apply Liger's RMSNorm. Default is True.
        swiglu (bool): Whether to apply Liger's SwiGLU MLP. Default is True.
        model (PreTrainedModel): The model instance to apply Liger kernels to, if the model has already been
        loaded. Default is None.
    """

    assert not (cross_entropy and fused_linear_cross_entropy), (
        "cross_entropy and fused_linear_cross_entropy cannot both be True."
    )

    from transformers.models.mixtral import modeling_mixtral
    from transformers.models.mixtral.modeling_mixtral import MixtralModel

    if rope:
        modeling_mixtral.apply_rotary_pos_emb = liger_rotary_pos_emb
    if rms_norm:
        modeling_mixtral.MixtralRMSNorm = LigerRMSNorm
    if cross_entropy:
        if transformer_version >= version.parse(SUPPORTED_TRANSFORMER_VERSION):
            from transformers.loss.loss_utils import nn

            nn.functional.cross_entropy = liger_cross_entropy
        else:
            logger.warning(TRANSFORMER_DEPRECATION_WARNING)
            modeling_mixtral.CrossEntropyLoss = LigerCrossEntropyLoss

    if fused_linear_cross_entropy:
        if transformer_version >= version.parse(SUPPORTED_TRANSFORMER_VERSION):
            modeling_mixtral.MixtralForCausalLM.forward = mixtral_lce_forward
        else:  # if version < 4.46.1
            logger.warning(TRANSFORMER_DEPRECATION_WARNING)
            modeling_mixtral.MixtralForCausalLM.forward = mixtral_lce_forward_deprecated
    if swiglu:
        modeling_mixtral.MixtralBlockSparseTop2MLP = LigerBlockSparseTop2MLP

    if model is not None:
        # The model instance already exists, so we need to additionally patch the
        # instance variables that reference already-instantiated modules

        # get the base model from the model instance
        base_model: MixtralModel = getattr(model, model.base_model_prefix, model)

        if rms_norm:
            _patch_rms_norm_module(base_model.norm)

        for decoder_layer in base_model.layers:
            if swiglu:
                for expert in decoder_layer.block_sparse_moe.experts:
                    _bind_method_to_module(expert, "forward", LigerBlockSparseTop2MLP.forward)
            if rms_norm:
                _patch_rms_norm_module(decoder_layer.input_layernorm)
                _patch_rms_norm_module(decoder_layer.post_attention_layernorm)


def apply_liger_kernel_to_gemma(
    rope: bool = True,
    cross_entropy: bool = False,
    fused_linear_cross_entropy: bool = True,
    rms_norm: bool = True,
    geglu: bool = True,
    model: PreTrainedModel = None,
) -> None:
    """
    Apply Liger kernels to replace original implementation in HuggingFace Gemma
    (Gemma 1 and 1.1 supported, for Gemma2 please use `apply_liger_kernel_to_gemma2` ) to make GPU go burrr.

    Args:
        rope (bool): Whether to apply Liger's rotary position embedding. Default is True.
        cross_entropy (bool): Whether to apply Liger's cross entropy loss. Default is False.
        fused_linear_cross_entropy (bool):
            Whether to apply Liger's fused linear cross entropy loss. Default is True.
            `cross_entropy` and `fused_linear_cross_entropy` cannot both be True.
            If `fused_linear_cross_entropy` is True, the logits will not be materialized but more memory efficient.
        rms_norm (bool): Whether to apply Liger's RMSNorm. Default is True.
        geglu (bool): Whether to apply Liger's GeGLU MLP. Default is True.
        model (PreTrainedModel): The model instance to apply Liger kernels to, if the model has already been
        loaded. Default is None.
    """
    assert not (cross_entropy and fused_linear_cross_entropy), (
        "cross_entropy and fused_linear_cross_entropy cannot both be True."
    )

    from transformers.models.gemma import modeling_gemma
    from transformers.models.gemma.modeling_gemma import GemmaModel

    # https://github.com/huggingface/transformers/blob/v4.44.2/src/transformers/models/gemma/modeling_gemma.py#L109
    LigerRMSNormForGemma = partial(LigerRMSNorm, offset=1.0, init_fn="zeros", casting_mode="gemma")
    _patch_rms_norm_module_for_gemma = partial(_patch_rms_norm_module, casting_mode="gemma", offset=1.0)

    if rope:
        modeling_gemma.apply_rotary_pos_emb = liger_rotary_pos_emb
    if rms_norm:
        modeling_gemma.GemmaRMSNorm = LigerRMSNormForGemma
    if cross_entropy:
        if transformer_version >= version.parse(SUPPORTED_TRANSFORMER_VERSION):
            from transformers.loss.loss_utils import nn

            nn.functional.cross_entropy = liger_cross_entropy
        else:
            logger.warning(TRANSFORMER_DEPRECATION_WARNING)
            modeling_gemma.CrossEntropyLoss = LigerCrossEntropyLoss
    if geglu:
        modeling_gemma.GemmaMLP = LigerGEGLUMLP
    if fused_linear_cross_entropy:
        if transformer_version >= version.parse(SUPPORTED_TRANSFORMER_VERSION):
            modeling_gemma.GemmaForCausalLM.forward = gemma_lce_forward
        else:  # if version < 4.46.1
            logger.warning(TRANSFORMER_DEPRECATION_WARNING)
            modeling_gemma.GemmaForCausalLM.forward = gemma_lce_forward_deprecated

    if model is not None:
        # The model instance already exists, so we need to additionally patch the
        # instance variables that reference already-instantiated modules

        # get the base model from the model instance
        base_model: GemmaModel = getattr(model, model.base_model_prefix, model)

        if rms_norm:
            _patch_rms_norm_module_for_gemma(base_model.norm)

        for decoder_layer in base_model.layers:
            if geglu:
                _bind_method_to_module(decoder_layer.mlp, "forward", LigerGEGLUMLP.forward)
            if rms_norm:
                _patch_rms_norm_module_for_gemma(decoder_layer.input_layernorm)
                _patch_rms_norm_module_for_gemma(decoder_layer.post_attention_layernorm)


def apply_liger_kernel_to_gemma2(
    rope: bool = True,
    cross_entropy: bool = False,
    fused_linear_cross_entropy: bool = True,
    rms_norm: bool = True,
    geglu: bool = True,
    model: PreTrainedModel = None,
) -> None:
    """
    Apply Liger kernels to replace original implementation in HuggingFace Gemma2
    (for Gemma1 please use `apply_liger_kernel_to_gemma`) to make GPU go burrr.

    Args:
        rope (bool): Whether to apply Liger's rotary position embedding. Default is True.
        cross_entropy (bool): Whether to apply Liger's cross entropy loss. Default is False.
        fused_linear_cross_entropy (bool):
            Whether to apply Liger's fused linear cross entropy loss. Default is True.
            `cross_entropy` and `fused_linear_cross_entropy` cannot both be True.
            If `fused_linear_cross_entropy` is True, the logits will not be materialized but more memory efficient.
        rms_norm (bool): Whether to apply Liger's RMSNorm. Default is True.
        geglu (bool): Whether to apply Liger's GeGLU MLP. Default is True.
        model (PreTrainedModel): The model instance to apply Liger kernels to, if the model has already been
        loaded. Default is None.
    """
    assert not (cross_entropy and fused_linear_cross_entropy), (
        "cross_entropy and fused_linear_cross_entropy cannot both be True."
    )

    from transformers.models.gemma2 import modeling_gemma2
    from transformers.models.gemma2.modeling_gemma2 import Gemma2Model

    LigerRMSNormForGemma2 = partial(LigerRMSNorm, offset=1.0, casting_mode="gemma", init_fn="zeros", in_place=False)
    _patch_rms_norm_module_for_gemma2 = partial(
        _patch_rms_norm_module, offset=1.0, casting_mode="gemma", in_place=False
    )

    if rope:
        modeling_gemma2.apply_rotary_pos_emb = liger_rotary_pos_emb
    if rms_norm:
        # https://github.com/huggingface/transformers/blob/v4.44.2/src/transformers/models/gemma/modeling_gemma.py#L109
        modeling_gemma2.Gemma2RMSNorm = LigerRMSNormForGemma2
    if cross_entropy:
        if transformer_version >= version.parse(SUPPORTED_TRANSFORMER_VERSION):
            from transformers.loss.loss_utils import nn

            nn.functional.cross_entropy = liger_cross_entropy
        else:
            logger.warning(TRANSFORMER_DEPRECATION_WARNING)
            modeling_gemma2.CrossEntropyLoss = LigerCrossEntropyLoss
    if fused_linear_cross_entropy:
        if transformer_version >= version.parse(SUPPORTED_TRANSFORMER_VERSION):
            modeling_gemma2.Gemma2ForCausalLM.forward = gemma2_lce_forward
        else:
            logger.warning(TRANSFORMER_DEPRECATION_WARNING)
            modeling_gemma2.Gemma2ForCausalLM.forward = gemma2_lce_forward_deprected
    if geglu:
        modeling_gemma2.Gemma2MLP = LigerGEGLUMLP

    if model is not None:
        # The model instance already exists, so we need to additionally patch the
        # instance variables that reference already-instantiated modules

        # get the base model from the model instance
        base_model: Gemma2Model = getattr(model, model.base_model_prefix, model)

        if rms_norm:
            _patch_rms_norm_module_for_gemma2(base_model.norm)

        for decoder_layer in base_model.layers:
            if geglu:
                _bind_method_to_module(decoder_layer.mlp, "forward", LigerGEGLUMLP.forward)
            if rms_norm:
                _patch_rms_norm_module_for_gemma2(decoder_layer.input_layernorm)
                _patch_rms_norm_module_for_gemma2(decoder_layer.post_attention_layernorm)
                _patch_rms_norm_module_for_gemma2(decoder_layer.pre_feedforward_layernorm)
                _patch_rms_norm_module_for_gemma2(decoder_layer.post_feedforward_layernorm)


def apply_liger_kernel_to_qwen2(
    rope: bool = True,
    cross_entropy: bool = False,
    fused_linear_cross_entropy: bool = True,
    rms_norm: bool = True,
    swiglu: bool = True,
    model: PreTrainedModel = None,
) -> None:
    """
    Apply Liger kernels to replace original implementation in HuggingFace Qwen2 models

    Args:
        rope (bool): Whether to apply Liger's rotary position embedding. Default is True.
        cross_entropy (bool): Whether to apply Liger's cross entropy loss. Default is False.
        fused_linear_cross_entropy (bool):
            Whether to apply Liger's fused linear cross entropy loss. Default is True.
            `cross_entropy` and `fused_linear_cross_entropy` cannot both be True.
            If `fused_linear_cross_entropy` is True, the logits will not be materialized but more memory efficient.
        rms_norm (bool): Whether to apply Liger's RMSNorm. Default is True.
        swiglu (bool): Whether to apply Liger's SwiGLU MLP. Default is True.
        model (PreTrainedModel): The model instance to apply Liger kernels to, if the model has already been
        loaded. Default is None.
    """
    assert not (cross_entropy and fused_linear_cross_entropy), (
        "cross_entropy and fused_linear_cross_entropy cannot both be True."
    )

    from transformers.models.qwen2 import modeling_qwen2
    from transformers.models.qwen2.modeling_qwen2 import Qwen2Model

    if rope:
        modeling_qwen2.apply_rotary_pos_emb = liger_rotary_pos_emb
    if rms_norm:
        modeling_qwen2.Qwen2RMSNorm = LigerRMSNorm

    if cross_entropy:
        if transformer_version >= version.parse(SUPPORTED_TRANSFORMER_VERSION):
            from transformers.loss.loss_utils import nn

            nn.functional.cross_entropy = liger_cross_entropy
        else:
            logger.warning(TRANSFORMER_DEPRECATION_WARNING)
            modeling_qwen2.CrossEntropyLoss = LigerCrossEntropyLoss

    if fused_linear_cross_entropy:
        if transformer_version >= version.parse(SUPPORTED_TRANSFORMER_VERSION):
            modeling_qwen2.Qwen2ForCausalLM.forward = qwen2_lce_forward
        else:  # if version < 4.46.1
            logger.warning(TRANSFORMER_DEPRECATION_WARNING)
            modeling_qwen2.Qwen2ForCausalLM.forward = qwen2_lce_forward_deprecated

    if swiglu:
        modeling_qwen2.Qwen2MLP = LigerSwiGLUMLP

    if model is not None:
        # The model instance already exists, so we need to additionally patch the
        # instance variables that reference already-instantiated modules

        # get the base model from the model instance
        base_model: Qwen2Model = getattr(model, model.base_model_prefix, model)

        if rms_norm:
            _patch_rms_norm_module(base_model.norm)

        for decoder_layer in base_model.layers:
            if swiglu:
                _bind_method_to_module(decoder_layer.mlp, "forward", LigerSwiGLUMLP.forward)
            if rms_norm:
                _patch_rms_norm_module(decoder_layer.input_layernorm)
                _patch_rms_norm_module(decoder_layer.post_attention_layernorm)
    print("Applied Liger kernels to Qwen2")


def apply_liger_kernel_to_qwen2_vl(
    rope: bool = True,
    cross_entropy: bool = False,
    fused_linear_cross_entropy: bool = True,
    rms_norm: bool = True,
    layer_norm: bool = True,
    swiglu: bool = True,
    model: PreTrainedModel = None,
) -> None:
    """
    Apply Liger kernels to replace original implementation in HuggingFace Qwen2-VL models.
    NOTE: Qwen2-VL is not available in transformers<4.45.0

    Args:
        cross_entropy (bool): Whether to apply Liger's cross entropy loss. Default is False.
        fused_linear_cross_entropy (bool):
            Whether to apply Liger's fused linear cross entropy loss. Default is True.
            `cross_entropy` and `fused_linear_cross_entropy` cannot both be True.
            If `fused_linear_cross_entropy` is True, the logits will not be materialized but more memory efficient.
        rms_norm (bool): Whether to apply Liger's RMSNorm. Default is True.
        layer_norm (bool): Whether to apply Liger's LayerNorm. Default is True.
        swiglu (bool): Whether to apply Liger's SwiGLU MLP. Default is True.
        model (PreTrainedModel): The model instance to apply Liger kernels to, if the model has already been
        loaded. Default is None.
    """
    assert not (cross_entropy and fused_linear_cross_entropy), (
        "cross_entropy and fused_linear_cross_entropy cannot both be True."
    )

    from transformers.models.qwen2_vl import modeling_qwen2_vl
    from transformers.models.qwen2_vl.modeling_qwen2_vl import Qwen2VLModel

    from liger_kernel.transformers.model.qwen2_vl import lce_forward as qwen2_vl_lce_forward

    if rope:
        modeling_qwen2_vl.apply_multimodal_rotary_pos_emb = liger_multimodal_rotary_pos_emb
    if rms_norm:
        # https://github.com/huggingface/transformers/blob/main/src/transformers/models/qwen2_vl/modeling_qwen2_vl.py#L439
        modeling_qwen2_vl.Qwen2RMSNorm = LigerRMSNorm
    if layer_norm:
        modeling_qwen2_vl.LayerNorm = LigerLayerNorm
    if cross_entropy:
        modeling_qwen2_vl.CrossEntropyLoss = LigerCrossEntropyLoss
    if fused_linear_cross_entropy:
        modeling_qwen2_vl.Qwen2VLForConditionalGeneration.forward = qwen2_vl_lce_forward
    if swiglu:
        modeling_qwen2_vl.Qwen2MLP = LigerSwiGLUMLP

    if model is not None:
        # The model instance already exists, so we need to additionally patch the
        # instance variables that reference already-instantiated modules

        # get the base model from the model instance
        base_model: Qwen2VLModel = getattr(model, model.base_model_prefix, model)

        if hasattr(model, "visual"):
            # Patch Qwen2VisionTransformerPretrainedModel
            for vision_block in model.visual.blocks:
                if layer_norm:
                    _patch_layer_norm_module(vision_block.norm1)
                    _patch_layer_norm_module(vision_block.norm2)

        if rms_norm:
            _patch_rms_norm_module(base_model.norm)
        for decoder_layer in base_model.layers:
            if swiglu:
                _bind_method_to_module(decoder_layer.mlp, "forward", LigerSwiGLUMLP.forward)
            if rms_norm:
                _patch_rms_norm_module(decoder_layer.input_layernorm)
                _patch_rms_norm_module(decoder_layer.post_attention_layernorm)


def apply_liger_kernel_to_phi3(
    rope: bool = True,
    cross_entropy: bool = False,
    fused_linear_cross_entropy: bool = True,
    rms_norm: bool = True,
    swiglu: bool = True,
    model: PreTrainedModel = None,
) -> None:
    """
    Apply Liger kernels to replace original implementation in HuggingFace Phi3 models.

    Args:
        rope (bool): Whether to apply Liger's rotary position embedding. Default is True.
        cross_entropy (bool): Whether to apply Liger's cross entropy loss. Default is False.
        fused_linear_cross_entropy (bool):
            Whether to apply Liger's fused linear cross entropy loss. Default is True.
            `cross_entropy` and `fused_linear_cross_entropy` cannot both be True.
            If `fused_linear_cross_entropy` is True, the logits will not be materialized but more memory efficient.
        rms_norm (bool): Whether to apply Liger's RMSNorm. Default is True.
        swiglu (bool): Whether to apply Liger's SwiGLU Phi3MLP. Default is True.
        model (PreTrainedModel): The model instance to apply Liger kernels to, if the model has already been
        loaded. Default is None.
    """
    assert not (cross_entropy and fused_linear_cross_entropy), (
        "cross_entropy and fused_linear_cross_entropy cannot both be True."
    )

    from transformers.models.phi3 import modeling_phi3
    from transformers.models.phi3.modeling_phi3 import Phi3Model

    if rope:
        modeling_phi3.apply_rotary_pos_emb = liger_rotary_pos_emb  # Same as Gemma
    if rms_norm:
        modeling_phi3.Phi3RMSNorm = LigerRMSNorm  # Same as Llama
    if swiglu:
        modeling_phi3.Phi3MLP = LigerPhi3SwiGLUMLP
    if cross_entropy:
        if transformer_version >= version.parse(SUPPORTED_TRANSFORMER_VERSION):
            from transformers.loss.loss_utils import nn

            nn.functional.cross_entropy = liger_cross_entropy
        else:
            logger.warning(TRANSFORMER_DEPRECATION_WARNING)
            modeling_phi3.CrossEntropyLoss = LigerCrossEntropyLoss
    if fused_linear_cross_entropy:
        if transformer_version >= version.parse(SUPPORTED_TRANSFORMER_VERSION):
            modeling_phi3.Phi3ForCausalLM.forward = phi3_lce_forward
        else:  # if version < 4.46.1
            logger.warning(TRANSFORMER_DEPRECATION_WARNING)
            modeling_phi3.Phi3ForCausalLM.forward = phi3_lce_forward_deprecated

    if model is not None:
        # The model instance already exists, so we need to additionally patch the
        # instance variables that reference already-instantiated modules

        # get the base model from the model instance
        base_model: Phi3Model = getattr(model, model.base_model_prefix, model)

        if rms_norm:
            _patch_rms_norm_module(base_model.norm)

        for decoder_layer in base_model.layers:
            if swiglu:
                _bind_method_to_module(decoder_layer.mlp, "forward", LigerPhi3SwiGLUMLP.forward)
            if rms_norm:
                _patch_rms_norm_module(decoder_layer.input_layernorm)
                _patch_rms_norm_module(decoder_layer.post_attention_layernorm)


# Model type corresponds to the keys defined in transformers/models/auto/modeling_auto.py
MODEL_TYPE_TO_APPLY_LIGER_FN = {
    "gemma": apply_liger_kernel_to_gemma,
    "gemma2": apply_liger_kernel_to_gemma2,
    "llama": apply_liger_kernel_to_llama,
<<<<<<< HEAD
    "llava": apply_liger_kernel_to_llava,
=======
    "granite": apply_liger_kernel_to_granite,
>>>>>>> 8e07d9a5
    "mllama": apply_liger_kernel_to_mllama,
    "mllama_text_model": apply_liger_kernel_to_mllama,
    "mistral": apply_liger_kernel_to_mistral,
    "mixtral": apply_liger_kernel_to_mixtral,
    "qwen2": apply_liger_kernel_to_qwen2,
    "qwen2_vl": apply_liger_kernel_to_qwen2_vl,
    "phi3": apply_liger_kernel_to_phi3,
}


def _apply_liger_kernel(model_type: str, **kwargs) -> None:
    """
    Applies Liger kernels based on the specified model type. The custom
    kernels for the specified model type will be applied with the provided
    keyword arguments, otherwise the default configuration will be used.

    ** Note: Calling _apply_liger_kernel() after model initialization
    will not be able to fully patch models. This must be called before model initialization.
    If the model has already been instantiated

    Args:
        - model_type: the model types as defined in transformers/models/auto/modeling_auto.py
          and specified in the model's config.json
        - kwargs: keyword arguments that are passed to the corresponding apply_liger_kernel_to_* function.
    """
    if not model_type:
        logger.info("Model type was not provided. No Liger kernels will be applied.")
        return

    if model_type not in MODEL_TYPE_TO_APPLY_LIGER_FN.keys():
        logger.info(f"There are currently no Liger kernels supported for model type: {model_type}.")
        return

    apply_fn = MODEL_TYPE_TO_APPLY_LIGER_FN[model_type]
    apply_fn_signature = inspect.signature(apply_fn)

    # Filter out the keyword arguments that are not supported by the apply function
    applicable_kwargs = {key: value for key, value in kwargs.items() if key in apply_fn_signature.parameters}

    logger.info(f"Applying Liger kernels for model type: {model_type} with kwargs: {applicable_kwargs}")

    # Assume this is invoked pre-model initialization, so we only need to patch transformers code
    apply_fn(**applicable_kwargs)


def _apply_liger_kernel_to_instance(model: PreTrainedModel, **kwargs) -> None:
    """
    Applies Liger kernels to the provided model instance.

    Args:
        - model: the model instance to apply Liger kernels to
        - kwargs: keyword arguments that are passed to the corresponding apply_liger_kernel_to_* function.
    """
    model_type = getattr(model, "config", None) and getattr(model.config, "model_type", None)

    if not model_type:
        logger.info("Model type could not be determined from model config. No Liger kernels will be applied.")
        return

    if model_type not in MODEL_TYPE_TO_APPLY_LIGER_FN.keys():
        logger.info(f"There are currently no Liger kernels supported for model type: {model_type}.")
        return

    apply_fn = MODEL_TYPE_TO_APPLY_LIGER_FN[model_type]

    apply_fn_signature = inspect.signature(apply_fn)

    # Filter out the keyword arguments that are not supported by the apply function
    applicable_kwargs = {key: value for key, value in kwargs.items() if key in apply_fn_signature.parameters}
    logger.info(
        f"Applying Liger kernels to model instance with model type: {model_type} with kwargs: {applicable_kwargs}"
    )

    apply_fn(model=model, **applicable_kwargs)<|MERGE_RESOLUTION|>--- conflicted
+++ resolved
@@ -900,11 +900,7 @@
     "gemma": apply_liger_kernel_to_gemma,
     "gemma2": apply_liger_kernel_to_gemma2,
     "llama": apply_liger_kernel_to_llama,
-<<<<<<< HEAD
-    "llava": apply_liger_kernel_to_llava,
-=======
     "granite": apply_liger_kernel_to_granite,
->>>>>>> 8e07d9a5
     "mllama": apply_liger_kernel_to_mllama,
     "mllama_text_model": apply_liger_kernel_to_mllama,
     "mistral": apply_liger_kernel_to_mistral,
@@ -912,6 +908,7 @@
     "qwen2": apply_liger_kernel_to_qwen2,
     "qwen2_vl": apply_liger_kernel_to_qwen2_vl,
     "phi3": apply_liger_kernel_to_phi3,
+    "llava": apply_liger_kernel_to_llava,
 }
 
 
