import inspect
import logging

from functools import partial
from typing import Callable

import transformers

from packaging import version
from transformers import PreTrainedModel

from liger_kernel.transformers.cross_entropy import LigerCrossEntropyLoss
from liger_kernel.transformers.functional import liger_cross_entropy
from liger_kernel.transformers.geglu import LigerGEGLUMLP
from liger_kernel.transformers.layer_norm import LigerLayerNorm
from liger_kernel.transformers.model.gemma import lce_forward as gemma_lce_forward
from liger_kernel.transformers.model.gemma import lce_forward_deprecated as gemma_lce_forward_deprecated
from liger_kernel.transformers.model.gemma2 import lce_forward as gemma2_lce_forward
from liger_kernel.transformers.model.gemma2 import lce_forward_deprecated as gemma2_lce_forward_deprected
from liger_kernel.transformers.model.llama import lce_forward as llama_lce_forward
from liger_kernel.transformers.model.llama import lce_forward_deprecated as llama_lce_forward_deprecated
from liger_kernel.transformers.model.llava import lce_forward as llava_lce_forward
from liger_kernel.transformers.model.llava import lce_forward_deprecated as llava_lce_forward_deprecated
from liger_kernel.transformers.model.mistral import lce_forward as mistral_lce_forward
from liger_kernel.transformers.model.mixtral import lce_forward as mixtral_lce_forward
from liger_kernel.transformers.model.mixtral import lce_forward_deprecated as mixtral_lce_forward_deprecated
from liger_kernel.transformers.model.phi3 import lce_forward as phi3_lce_forward
from liger_kernel.transformers.model.phi3 import lce_forward_deprecated as phi3_lce_forward_deprecated
from liger_kernel.transformers.model.qwen2 import lce_forward as qwen2_lce_forward
from liger_kernel.transformers.model.qwen2 import lce_forward_deprecated as qwen2_lce_forward_deprecated
from liger_kernel.transformers.qwen2vl_mrope import liger_multimodal_rotary_pos_emb
from liger_kernel.transformers.rms_norm import LigerRMSNorm
from liger_kernel.transformers.rope import liger_rotary_pos_emb
from liger_kernel.transformers.swiglu import LigerBlockSparseTop2MLP
from liger_kernel.transformers.swiglu import LigerPhi3SwiGLUMLP
from liger_kernel.transformers.swiglu import LigerSwiGLUMLP

transformer_version = version.parse(transformers.__version__)

logger = logging.getLogger(__name__)
SUPPORTED_TRANSFORMER_VERSION = "4.46.1"
TRANSFORMER_DEPRECATION_WARNING = "Support for transformers versions < 4.46.1 will soon be discontinued due to issues with incorrect gradient accumulation. \n Please consider upgrading to avoid potential issues. See details: https://github.com/huggingface/transformers/pull/34191"


def _bind_method_to_module(module, method_name: str, new_method: Callable):
    # Binds a new method to a module instance so that self is passed as the first argument
    module.__dict__[method_name] = new_method.__get__(module, module.__class__)


def _patch_rms_norm_module(module, offset=0.0, eps=1e-6, casting_mode="llama", in_place=True):
    module.offset = offset
    module.casting_mode = casting_mode
    module.variance_epsilon = getattr(module, "variance_epsilon", None) or getattr(module, "eps", None) or eps
    module.in_place = in_place
    _bind_method_to_module(module, "forward", LigerRMSNorm.forward)
    _bind_method_to_module(module, "extra_repr", LigerRMSNorm.extra_repr)


def _patch_layer_norm_module(module, eps=1e-6):
    module.variance_epsilon = getattr(module, "variance_epsilon", None) or getattr(module, "eps", None) or eps
    module.hidden_size = module.normalized_shape
    _bind_method_to_module(module, "forward", LigerLayerNorm.forward)
    _bind_method_to_module(module, "extra_repr", LigerLayerNorm.extra_repr)


def apply_liger_kernel_to_granite(
    rope: bool = True,
    cross_entropy: bool = True,
    fused_linear_cross_entropy: bool = False,
    rms_norm: bool = True,
    swiglu: bool = True,
    model: PreTrainedModel = None,
) -> None:
    """
    Apply Liger kernels to replace original implementation in HuggingFace Granite 3 models

    Args:
        rope (bool): Whether to apply Liger's rotary position embedding. Default is True.
        cross_entropy (bool): Whether to apply Liger's cross entropy loss. Default is True.
        fused_linear_cross_entropy (bool):
            Whether to apply Liger's fused linear cross entropy loss. Default is False.
            `cross_entropy` and `fused_linear_cross_entropy` cannot both be True.
            If `fused_linear_cross_entropy` is True, the logits will not be materialized but more memory efficient.
        rms_norm (bool): Whether to apply Liger's RMSNorm. Default is True.
        swiglu (bool): Whether to apply Liger's SwiGLU MLP. Default is True.
        model (PreTrainedModel): The model instance to apply Liger kernels to, if the model has already been
        loaded. Default is None.



    Debugging notes:
        If LigerSwiGLUMLP is OK for Llama, it should be fine for Granite, but it's not.
    """

    assert not (cross_entropy and fused_linear_cross_entropy), (
        "cross_entropy and fused_linear_cross_entropy cannot both be True."
    )

    from transformers.models.granite import modeling_granite
    from transformers.models.granite.modeling_granite import GraniteModel

    if swiglu:
        modeling_granite.GraniteMLP = LigerSwiGLUMLP

    if rms_norm:
        modeling_granite.GraniteRMSNorm = LigerRMSNorm

    if rope:
        modeling_granite.apply_rotary_pos_emb = liger_rotary_pos_emb

    if cross_entropy:
        if transformer_version >= version.parse(SUPPORTED_TRANSFORMER_VERSION):
            from transformers.loss.loss_utils import nn

            nn.functional.cross_entropy = liger_cross_entropy
        else:
            logger.warning(TRANSFORMER_DEPRECATION_WARNING)
            modeling_granite.CrossEntropyLoss = LigerCrossEntropyLoss

    if fused_linear_cross_entropy:
        raise NotImplementedError("LigerFusedLinearCrossEntropy is not available for Granite models.")
        # NOTE: Granite model `GraniteForCausalLM.forward` scales logits each
        # call, so we can't sidestep logit materialization. A bit more work
        # would be needed to add a scaling term to the `LigerFusedLinearCrossEntropyFunction`
        # for the logit output.

    if model is not None:
        # The model instance already exists, so we need to additionally patch the
        # instance variables that reference already-instantiated modules (e.g. GraniteRMSNorm or GraniteMLP)

        # get the base model from the model instance
        base_model: GraniteModel = getattr(model, model.base_model_prefix, model)

        if rms_norm:
            _patch_rms_norm_module(base_model.norm)

        for decoder_layer in base_model.layers:
            if swiglu:
                _bind_method_to_module(decoder_layer.mlp, "forward", LigerSwiGLUMLP.forward)
            if rms_norm:
                _patch_rms_norm_module(decoder_layer.input_layernorm)
                _patch_rms_norm_module(decoder_layer.post_attention_layernorm)


def apply_liger_kernel_to_llama(
    rope: bool = True,
    cross_entropy: bool = False,
    fused_linear_cross_entropy: bool = True,
    rms_norm: bool = True,
    swiglu: bool = True,
    model: PreTrainedModel = None,
) -> None:
    """
    Apply Liger kernels to replace original implementation in HuggingFace Llama models (2 and 3)

    Args:
        rope (bool): Whether to apply Liger's rotary position embedding. Default is True.
        cross_entropy (bool): Whether to apply Liger's cross entropy loss. Default is False.
        fused_linear_cross_entropy (bool):
            Whether to apply Liger's fused linear cross entropy loss. Default is True.
            `cross_entropy` and `fused_linear_cross_entropy` cannot both be True.
            If `fused_linear_cross_entropy` is True, the logits will not be materialized but more memory efficient.
        rms_norm (bool): Whether to apply Liger's RMSNorm. Default is True.
        swiglu (bool): Whether to apply Liger's SwiGLU MLP. Default is True.
        model (PreTrainedModel): The model instance to apply Liger kernels to, if the model has already been
        loaded. Default is None.
    """

    assert not (cross_entropy and fused_linear_cross_entropy), (
        "cross_entropy and fused_linear_cross_entropy cannot both be True."
    )

    from transformers.models.llama import modeling_llama
    from transformers.models.llama.modeling_llama import LlamaModel

    if rope:
        modeling_llama.apply_rotary_pos_emb = liger_rotary_pos_emb
    if rms_norm:
        modeling_llama.LlamaRMSNorm = LigerRMSNorm
    if swiglu:
        modeling_llama.LlamaMLP = LigerSwiGLUMLP

    if cross_entropy:
        if transformer_version >= version.parse(SUPPORTED_TRANSFORMER_VERSION):
            from transformers.loss.loss_utils import nn

            nn.functional.cross_entropy = liger_cross_entropy
        else:
            logger.warning(TRANSFORMER_DEPRECATION_WARNING)
            modeling_llama.CrossEntropyLoss = LigerCrossEntropyLoss

    if fused_linear_cross_entropy:
        if transformer_version >= version.parse(SUPPORTED_TRANSFORMER_VERSION):
            modeling_llama.LlamaForCausalLM.forward = llama_lce_forward
        else:  # if version < 4.46.1
            logger.warning(TRANSFORMER_DEPRECATION_WARNING)
            modeling_llama.LlamaForCausalLM.forward = llama_lce_forward_deprecated

    if model is not None:
        # The model instance already exists, so we need to additionally patch the
        # instance variables that reference already-instantiated modules (e.g. LlamaRMSNorm or LlamaMLP)

        # get the base model from the model instance
        base_model: LlamaModel = getattr(model, model.base_model_prefix, model)

        if rms_norm:
            _patch_rms_norm_module(base_model.norm)

        for decoder_layer in base_model.layers:
            if swiglu:
                _bind_method_to_module(decoder_layer.mlp, "forward", LigerSwiGLUMLP.forward)
            if rms_norm:
                _patch_rms_norm_module(decoder_layer.input_layernorm)
                _patch_rms_norm_module(decoder_layer.post_attention_layernorm)


def apply_liger_kernel_to_llava(
    cross_entropy: bool = False,
    fused_linear_cross_entropy: bool = True,
    model: PreTrainedModel = None,
    **kwargs,
) -> None:
    """
    Apply Liger kernels to replace original implementation in HuggingFace Llava models.
    Due to the characteristics of LlaVa, the model must be passed to apply Liger-Kernel's patch to other models connected to LLaVa.
    However, if an LM not supported by Liger-Kernel is connected to LLaVa, unexpected side effects may occur.
    NOTE: Llava is not available in transformers<4.36.0

    Args:
        rope (bool): Whether to apply Liger's rotary position embedding. Default is True.
        cross_entropy (bool): Whether to apply Liger's cross entropy loss. Default is False.
        fused_linear_cross_entropy (bool):
            Whether to apply Liger's fused linear cross entropy loss. Default is True.
            `cross_entropy` and `fused_linear_cross_entropy` cannot both be True.
            If `fused_linear_cross_entropy` is True, the logits will not be materialized but more memory efficient.
        rms_norm (bool): Whether to apply Liger's RMSNorm. Default is True.
        swiglu (bool): Whether to apply Liger's SwiGLU MLP. Default is True.
        model (PreTrainedModel): The model instance to apply Liger kernels to, if the model has already been
        loaded. Default is None.
    """
    assert not (cross_entropy and fused_linear_cross_entropy), (
        "cross_entropy and fused_linear_cross_entropy cannot both be True."
    )

    from transformers.models.llava import modeling_llava

    if cross_entropy:
        logger.warning(TRANSFORMER_DEPRECATION_WARNING)
        modeling_llava.nn.CrossEntropyLoss = LigerCrossEntropyLoss
    if fused_linear_cross_entropy:
        if transformer_version >= version.parse("4.49.0"):
            modeling_llava.LlavaForConditionalGeneration.forward = llava_lce_forward
        else:  # if version < 4.49.0
            logger.warning(
                "Support for transformers versions < 4.49.0 will soon be discontinued due to issues with incorrect legacy processing. \n Please consider upgrading to avoid potential issues. See details: https://github.com/huggingface/transformers/pull/35526"
            )
            modeling_llava.LlavaForConditionalGeneration.forward = llava_lce_forward_deprecated

    if model is not None:
        text_model_name, vision_model_name = model.config.text_config.model_type, model.config.vision_config.model_type
        text_liger_fn = MODEL_TYPE_TO_APPLY_LIGER_FN.get(text_model_name, None)
        vision_liger_fn = MODEL_TYPE_TO_APPLY_LIGER_FN.get(vision_model_name, None)

        kwargs = {"cross_entropy": False, "fused_linear_cross_entropy": False, **kwargs}
        if text_liger_fn:
            accept_params = inspect.signature(text_liger_fn).parameters
            remain_params = set(kwargs) - (set(accept_params) & set(kwargs))
            text_kwargs = {k: v for k, v in kwargs.items() if k not in remain_params}

            if remain_params:
                logger.warning(
                    f"These parameters are not supported by {text_model_name}. Enter the remaining {list(text_kwargs.keys())} except for {list(remain_params)}\n"
                    f"Parameters accepted by {text_model_name}: {list(accept_params.keys())}"
                )
            text_kwargs["model"] = model.language_model
            text_liger_fn(**text_kwargs)
        elif text_model_name not in MODEL_TYPE_TO_APPLY_LIGER_FN:
            logger.warning(f"{text_model_name} is not supported by Liger kernel.")

        if vision_liger_fn:
            accept_params = inspect.signature(vision_liger_fn).parameters
            remain_params = set(kwargs) - (set(accept_params) & set(kwargs))
            vision_kwargs = {k: v for k, v in kwargs.items() if k not in remain_params}

            if remain_params:
                logger.warning(
                    f"These parameters are not supported by {vision_model_name}. Enter the remaining {list(vision_kwargs.keys())} except for {list(remain_params)}\n"
                    f"Parameters accepted by {vision_model_name}: {list(accept_params.keys())}"
                )
            vision_kwargs["model"] = model.vision_tower
            vision_liger_fn(**vision_kwargs)
        elif vision_model_name not in MODEL_TYPE_TO_APPLY_LIGER_FN:
            logger.warning(f"{vision_model_name} is not supported by Liger kernel.")


def apply_liger_kernel_to_mllama(
    rope: bool = True,
    cross_entropy: bool = False,
    fused_linear_cross_entropy: bool = True,
    layer_norm: bool = True,
    rms_norm: bool = True,
    swiglu: bool = True,
    model: PreTrainedModel = None,
) -> None:
    """
    Apply Liger kernels to replace original implementation in HuggingFace MLlama models.
    NOTE: MLlama is not available in transformers<4.45.0

    Args:
        rope (bool): Whether to apply Liger's rotary position embedding. Default is True.
        cross_entropy (bool): Whether to apply Liger's cross entropy loss. Default is False.
        fused_linear_cross_entropy (bool):
            Whether to apply Liger's fused linear cross entropy loss. Default is True.
            `cross_entropy` and `fused_linear_cross_entropy` cannot both be True.
            If `fused_linear_cross_entropy` is True, the logits will not be materialized but more memory efficient.
        rms_norm (bool): Whether to apply Liger's RMSNorm. Default is True.
        swiglu (bool): Whether to apply Liger's SwiGLU MLP. Default is True.
        model (PreTrainedModel): The model instance to apply Liger kernels to, if the model has already been
        loaded. Default is None.
    """

    assert not (cross_entropy and fused_linear_cross_entropy), (
        "cross_entropy and fused_linear_cross_entropy cannot both be True."
    )

    from transformers.models.mllama import modeling_mllama
    from transformers.models.mllama.modeling_mllama import MllamaForCausalLM
    from transformers.models.mllama.modeling_mllama import MllamaForConditionalGeneration
    from transformers.models.mllama.modeling_mllama import MllamaTextModel
    from transformers.models.mllama.modeling_mllama import MllamaVisionModel

    from liger_kernel.transformers.model.mllama import lce_forward as mllama_lce_forward
    from liger_kernel.transformers.model.mllama import lce_forward_deprecated as mllama_lce_forward_deprecated

    if rope:
        modeling_mllama.apply_rotary_pos_emb = liger_rotary_pos_emb
    if layer_norm:
        modeling_mllama.nn.LayerNorm = LigerLayerNorm
    if rms_norm:
        modeling_mllama.MllamaTextRMSNorm = LigerRMSNorm
    if swiglu:
        modeling_mllama.MllamaTextMLP = LigerSwiGLUMLP
    if cross_entropy:
        if transformer_version >= version.parse(SUPPORTED_TRANSFORMER_VERSION):
            from transformers.loss.loss_utils import nn

            nn.functional.cross_entropy = liger_cross_entropy
        else:
            logger.warning(TRANSFORMER_DEPRECATION_WARNING)
            modeling_mllama.CrossEntropyLoss = LigerCrossEntropyLoss
    if fused_linear_cross_entropy:
        if transformer_version >= version.parse(SUPPORTED_TRANSFORMER_VERSION):
            modeling_mllama.MllamaForCausalLM.forward = mllama_lce_forward
        else:  # if version < 4.46.1
            logger.warning(TRANSFORMER_DEPRECATION_WARNING)
            modeling_mllama.MllamaForCausalLM.forward = mllama_lce_forward_deprecated

    if model is not None:
        # The model instance already exists, so we need to additionally patch the
        # instance variables that reference already-instantiated modules

        if isinstance(model, MllamaForConditionalGeneration):
            language_model: MllamaForCausalLM = model.language_model
            vision_model: MllamaVisionModel = model.vision_model
            text_model: MllamaTextModel = language_model.model
        elif isinstance(model, MllamaForCausalLM):
            text_model = model.model
            vision_model = None
        elif isinstance(model, MllamaTextModel):
            text_model = model
            vision_model = None
        else:
            raise ValueError(f"Unsupported Mllama model type: {type(model)}")

        if text_model:
            if rms_norm:
                _patch_rms_norm_module(text_model.norm)
            for decoder_layer in text_model.layers:
                if swiglu:
                    _bind_method_to_module(decoder_layer.mlp, "forward", LigerSwiGLUMLP.forward)
                if rms_norm:
                    _patch_rms_norm_module(decoder_layer.input_layernorm)
                    _patch_rms_norm_module(decoder_layer.post_attention_layernorm)

        if vision_model:
            _patch_layer_norm_module(vision_model.layernorm_pre)
            _patch_layer_norm_module(vision_model.layernorm_post)

            for layer in vision_model.transformer.layers:
                if layer_norm:
                    _patch_layer_norm_module(layer.input_layernorm)
                    _patch_layer_norm_module(layer.post_attention_layernorm)

            for layer in vision_model.global_transformer.layers:
                if layer_norm:
                    _patch_layer_norm_module(layer.input_layernorm)
                    _patch_layer_norm_module(layer.post_attention_layernorm)


def apply_liger_kernel_to_mistral(
    rope: bool = True,
    cross_entropy: bool = False,
    fused_linear_cross_entropy: bool = True,
    rms_norm: bool = True,
    swiglu: bool = True,
    model: PreTrainedModel = None,
) -> None:
    """
    Apply Liger kernels to replace original implementation in HuggingFace Mistral models

    Args:
        rope (bool): Whether to apply Liger's rotary position embedding. Default is False.
        cross_entropy (bool): Whether to apply Liger's cross entropy loss. Default is True.
        fused_linear_cross_entropy (bool):
            Whether to apply Liger's fused linear cross entropy loss. Default is True.
            `cross_entropy` and `fused_linear_cross_entropy` cannot both be True.
            If `fused_linear_cross_entropy` is True, the logits will not be materialized but more memory efficient.
        rms_norm (bool): Whether to apply Liger's RMSNorm. Default is True.
        rms_norm (bool): Whether to apply Liger's RMSNorm. Default is True.
        swiglu (bool): Whether to apply Liger's SwiGLU MLP. Default is True.
        model (PreTrainedModel): The model instance to apply Liger kernels to, if the model has already been
        loaded. Default is None.
    """
    assert not (cross_entropy and fused_linear_cross_entropy), (
        "cross_entropy and fused_linear_cross_entropy cannot both be True."
    )

    from transformers.models.mistral import modeling_mistral
    from transformers.models.mistral.modeling_mistral import MistralModel

    if rope:
        modeling_mistral.apply_rotary_pos_emb = liger_rotary_pos_emb
    if rms_norm:
        modeling_mistral.MistralRMSNorm = LigerRMSNorm
    if cross_entropy:
        modeling_mistral.CrossEntropyLoss = LigerCrossEntropyLoss
    if fused_linear_cross_entropy:
        modeling_mistral.MistralForCausalLM.forward = mistral_lce_forward
    if swiglu:
        modeling_mistral.MistralMLP = LigerSwiGLUMLP

    if model is not None:
        # The model instance already exists, so we need to additionally patch the
        # instance variables that reference already-instantiated modules

        # get the base model from the model instance
        base_model: MistralModel = getattr(model, model.base_model_prefix, model)

        if rms_norm:
            _patch_rms_norm_module(base_model.norm)

        for decoder_layer in base_model.layers:
            if swiglu:
                _bind_method_to_module(decoder_layer.mlp, "forward", LigerSwiGLUMLP.forward)
            if rms_norm:
                _patch_rms_norm_module(decoder_layer.input_layernorm)
                _patch_rms_norm_module(decoder_layer.post_attention_layernorm)


def apply_liger_kernel_to_mixtral(
    rope: bool = True,
    cross_entropy: bool = False,
    fused_linear_cross_entropy: bool = True,
    rms_norm: bool = True,
    swiglu: bool = True,
    model: PreTrainedModel = None,
) -> None:
    """
    Apply Liger kernels to replace original implementation in HuggingFace Mixtral models

    Args:
        rope (bool): Whether to apply Liger's rotary position embedding. Default is True.
        cross_entropy (bool): Whether to apply Liger's cross entropy loss. Default is False.
        fused_linear_cross_entropy (bool):
            Whether to apply Liger's fused linear cross entropy loss. Default is True.
            `cross_entropy` and `fused_linear_cross_entropy` cannot both be True.
            If `fused_linear_cross_entropy` is True, the logits will not be materialized but more memory efficient.
        rms_norm (bool): Whether to apply Liger's RMSNorm. Default is True.
        swiglu (bool): Whether to apply Liger's SwiGLU MLP. Default is True.
        model (PreTrainedModel): The model instance to apply Liger kernels to, if the model has already been
        loaded. Default is None.
    """

    assert not (cross_entropy and fused_linear_cross_entropy), (
        "cross_entropy and fused_linear_cross_entropy cannot both be True."
    )

    from transformers.models.mixtral import modeling_mixtral
    from transformers.models.mixtral.modeling_mixtral import MixtralModel

    if rope:
        modeling_mixtral.apply_rotary_pos_emb = liger_rotary_pos_emb
    if rms_norm:
        modeling_mixtral.MixtralRMSNorm = LigerRMSNorm
    if cross_entropy:
        if transformer_version >= version.parse(SUPPORTED_TRANSFORMER_VERSION):
            from transformers.loss.loss_utils import nn

            nn.functional.cross_entropy = liger_cross_entropy
        else:
            logger.warning(TRANSFORMER_DEPRECATION_WARNING)
            modeling_mixtral.CrossEntropyLoss = LigerCrossEntropyLoss

    if fused_linear_cross_entropy:
        if transformer_version >= version.parse(SUPPORTED_TRANSFORMER_VERSION):
            modeling_mixtral.MixtralForCausalLM.forward = mixtral_lce_forward
        else:  # if version < 4.46.1
            logger.warning(TRANSFORMER_DEPRECATION_WARNING)
            modeling_mixtral.MixtralForCausalLM.forward = mixtral_lce_forward_deprecated
    if swiglu:
        modeling_mixtral.MixtralBlockSparseTop2MLP = LigerBlockSparseTop2MLP

    if model is not None:
        # The model instance already exists, so we need to additionally patch the
        # instance variables that reference already-instantiated modules

        # get the base model from the model instance
        base_model: MixtralModel = getattr(model, model.base_model_prefix, model)

        if rms_norm:
            _patch_rms_norm_module(base_model.norm)

        for decoder_layer in base_model.layers:
            if swiglu:
                for expert in decoder_layer.block_sparse_moe.experts:
                    _bind_method_to_module(expert, "forward", LigerBlockSparseTop2MLP.forward)
            if rms_norm:
                _patch_rms_norm_module(decoder_layer.input_layernorm)
                _patch_rms_norm_module(decoder_layer.post_attention_layernorm)


def apply_liger_kernel_to_gemma(
    rope: bool = True,
    cross_entropy: bool = False,
    fused_linear_cross_entropy: bool = True,
    rms_norm: bool = True,
    geglu: bool = True,
    model: PreTrainedModel = None,
) -> None:
    """
    Apply Liger kernels to replace original implementation in HuggingFace Gemma
    (Gemma 1 and 1.1 supported, for Gemma2 please use `apply_liger_kernel_to_gemma2` ) to make GPU go burrr.

    Args:
        rope (bool): Whether to apply Liger's rotary position embedding. Default is True.
        cross_entropy (bool): Whether to apply Liger's cross entropy loss. Default is False.
        fused_linear_cross_entropy (bool):
            Whether to apply Liger's fused linear cross entropy loss. Default is True.
            `cross_entropy` and `fused_linear_cross_entropy` cannot both be True.
            If `fused_linear_cross_entropy` is True, the logits will not be materialized but more memory efficient.
        rms_norm (bool): Whether to apply Liger's RMSNorm. Default is True.
        geglu (bool): Whether to apply Liger's GeGLU MLP. Default is True.
        model (PreTrainedModel): The model instance to apply Liger kernels to, if the model has already been
        loaded. Default is None.
    """
    assert not (cross_entropy and fused_linear_cross_entropy), (
        "cross_entropy and fused_linear_cross_entropy cannot both be True."
    )

    from transformers.models.gemma import modeling_gemma
    from transformers.models.gemma.modeling_gemma import GemmaModel

    # https://github.com/huggingface/transformers/blob/v4.44.2/src/transformers/models/gemma/modeling_gemma.py#L109
    LigerRMSNormForGemma = partial(LigerRMSNorm, offset=1.0, init_fn="zeros", casting_mode="gemma")
    _patch_rms_norm_module_for_gemma = partial(_patch_rms_norm_module, casting_mode="gemma", offset=1.0)

    if rope:
        modeling_gemma.apply_rotary_pos_emb = liger_rotary_pos_emb
    if rms_norm:
        modeling_gemma.GemmaRMSNorm = LigerRMSNormForGemma
    if cross_entropy:
        if transformer_version >= version.parse(SUPPORTED_TRANSFORMER_VERSION):
            from transformers.loss.loss_utils import nn

            nn.functional.cross_entropy = liger_cross_entropy
        else:
            logger.warning(TRANSFORMER_DEPRECATION_WARNING)
            modeling_gemma.CrossEntropyLoss = LigerCrossEntropyLoss
    if geglu:
        modeling_gemma.GemmaMLP = LigerGEGLUMLP
    if fused_linear_cross_entropy:
        if transformer_version >= version.parse(SUPPORTED_TRANSFORMER_VERSION):
            modeling_gemma.GemmaForCausalLM.forward = gemma_lce_forward
        else:  # if version < 4.46.1
            logger.warning(TRANSFORMER_DEPRECATION_WARNING)
            modeling_gemma.GemmaForCausalLM.forward = gemma_lce_forward_deprecated

    if model is not None:
        # The model instance already exists, so we need to additionally patch the
        # instance variables that reference already-instantiated modules

        # get the base model from the model instance
        base_model: GemmaModel = getattr(model, model.base_model_prefix, model)

        if rms_norm:
            _patch_rms_norm_module_for_gemma(base_model.norm)

        for decoder_layer in base_model.layers:
            if geglu:
                _bind_method_to_module(decoder_layer.mlp, "forward", LigerGEGLUMLP.forward)
            if rms_norm:
                _patch_rms_norm_module_for_gemma(decoder_layer.input_layernorm)
                _patch_rms_norm_module_for_gemma(decoder_layer.post_attention_layernorm)


def apply_liger_kernel_to_gemma2(
    rope: bool = True,
    cross_entropy: bool = False,
    fused_linear_cross_entropy: bool = True,
    rms_norm: bool = True,
    geglu: bool = True,
    model: PreTrainedModel = None,
) -> None:
    """
    Apply Liger kernels to replace original implementation in HuggingFace Gemma2
    (for Gemma1 please use `apply_liger_kernel_to_gemma`) to make GPU go burrr.

    Args:
        rope (bool): Whether to apply Liger's rotary position embedding. Default is True.
        cross_entropy (bool): Whether to apply Liger's cross entropy loss. Default is False.
        fused_linear_cross_entropy (bool):
            Whether to apply Liger's fused linear cross entropy loss. Default is True.
            `cross_entropy` and `fused_linear_cross_entropy` cannot both be True.
            If `fused_linear_cross_entropy` is True, the logits will not be materialized but more memory efficient.
        rms_norm (bool): Whether to apply Liger's RMSNorm. Default is True.
        geglu (bool): Whether to apply Liger's GeGLU MLP. Default is True.
        model (PreTrainedModel): The model instance to apply Liger kernels to, if the model has already been
        loaded. Default is None.
    """
    assert not (cross_entropy and fused_linear_cross_entropy), (
        "cross_entropy and fused_linear_cross_entropy cannot both be True."
    )

    from transformers.models.gemma2 import modeling_gemma2
    from transformers.models.gemma2.modeling_gemma2 import Gemma2Model

    LigerRMSNormForGemma2 = partial(LigerRMSNorm, offset=1.0, casting_mode="gemma", init_fn="zeros", in_place=False)
    _patch_rms_norm_module_for_gemma2 = partial(
        _patch_rms_norm_module, offset=1.0, casting_mode="gemma", in_place=False
    )

    if rope:
        modeling_gemma2.apply_rotary_pos_emb = liger_rotary_pos_emb
    if rms_norm:
        # https://github.com/huggingface/transformers/blob/v4.44.2/src/transformers/models/gemma/modeling_gemma.py#L109
        modeling_gemma2.Gemma2RMSNorm = LigerRMSNormForGemma2
    if cross_entropy:
        if transformer_version >= version.parse(SUPPORTED_TRANSFORMER_VERSION):
            from transformers.loss.loss_utils import nn

            nn.functional.cross_entropy = liger_cross_entropy
        else:
            logger.warning(TRANSFORMER_DEPRECATION_WARNING)
            modeling_gemma2.CrossEntropyLoss = LigerCrossEntropyLoss
    if fused_linear_cross_entropy:
        if transformer_version >= version.parse(SUPPORTED_TRANSFORMER_VERSION):
            modeling_gemma2.Gemma2ForCausalLM.forward = gemma2_lce_forward
        else:
            logger.warning(TRANSFORMER_DEPRECATION_WARNING)
            modeling_gemma2.Gemma2ForCausalLM.forward = gemma2_lce_forward_deprected
    if geglu:
        modeling_gemma2.Gemma2MLP = LigerGEGLUMLP

    if model is not None:
        # The model instance already exists, so we need to additionally patch the
        # instance variables that reference already-instantiated modules

        # get the base model from the model instance
        base_model: Gemma2Model = getattr(model, model.base_model_prefix, model)

        if rms_norm:
            _patch_rms_norm_module_for_gemma2(base_model.norm)

        for decoder_layer in base_model.layers:
            if geglu:
                _bind_method_to_module(decoder_layer.mlp, "forward", LigerGEGLUMLP.forward)
            if rms_norm:
                _patch_rms_norm_module_for_gemma2(decoder_layer.input_layernorm)
                _patch_rms_norm_module_for_gemma2(decoder_layer.post_attention_layernorm)
                _patch_rms_norm_module_for_gemma2(decoder_layer.pre_feedforward_layernorm)
                _patch_rms_norm_module_for_gemma2(decoder_layer.post_feedforward_layernorm)


def apply_liger_kernel_to_paligemma(
    rope: bool = True,
    cross_entropy: bool = False,
    fused_linear_cross_entropy: bool = True,
    layer_norm: bool = True,
    rms_norm: bool = True,
    geglu: bool = True,
    model: PreTrainedModel = None,
) -> None:
    """
    Apply Liger kernels to replace original implementation in HuggingFace PaliGemma

    Args:
        rope (bool): Whether to apply Liger's rotary position embedding. Default is True.
        cross_entropy (bool): Whether to apply Liger's cross entropy loss. Default is False.
        fused_linear_cross_entropy (bool):
            Whether to apply Liger's fused linear cross entropy loss. Default is True.
            `cross_entropy` and `fused_linear_cross_entropy` cannot both be True.
            If `fused_linear_cross_entropy` is True, the logits will not be materialized but more memory efficient.
        layer_norm (bool): Whether to apply Liger's LayerNorm. Default is True.
        rms_norm (bool): Whether to apply Liger's RMSNorm. Default is True.
        geglu (bool): Whether to apply Liger's GeGLU MLP. Default is True.
        model (PreTrainedModel): The model instance to apply Liger kernels to, if the model has already been
        loaded. Default is None.
    """
    assert not (cross_entropy and fused_linear_cross_entropy), (
        "cross_entropy and fused_linear_cross_entropy cannot both be True."
    )

    # PaliGemma submodules are ['vision_tower', 'multi_modal_projector', 'language_model']

    from transformers.models.gemma2.modeling_gemma2 import Gemma2ForCausalLM
    from transformers.models.paligemma import modeling_paligemma
    from transformers.models.paligemma.modeling_paligemma import PaliGemmaForConditionalGeneration
    from transformers.models.siglip import modeling_siglip
    from transformers.models.siglip.modeling_siglip import SiglipEncoderLayer
    from transformers.models.siglip.modeling_siglip import SiglipVisionModel

    from liger_kernel.transformers.model.paligemma import lce_forward

    # The vision_tower is a SiglipVisionModel
    if layer_norm:
        modeling_siglip.nn.LayerNorm = LigerLayerNorm

    # SiglipMLP is standard FFN so LigerGEGLUMLP is not compatible
    # The multi_modal_projector is Linear, nothing to do

    # The language_model is Gemma2ForCausalLM
    apply_liger_kernel_to_gemma2(rope=rope, cross_entropy=False, fused_linear_cross_entropy=False, geglu=geglu)
    # Handle loss function
    if cross_entropy:
        modeling_paligemma.nn.CrossEntropyLoss = LigerCrossEntropyLoss
    if fused_linear_cross_entropy:
        modeling_paligemma.PaliGemmaForConditionalGeneration.forward = lce_forward

    if model is not None:
        # The model instance already exists, so we need to additionally patch the
        # instance variables that reference already-instantiated modules

        if not isinstance(model, PaliGemmaForConditionalGeneration):
            raise TypeError("model have to be of type PaliGemmaForConditionalGeneration")

        vision_tower: SiglipVisionModel = model.vision_tower

        _patch_layer_norm_module(vision_tower.vision_model.post_layernorm)

        for layer in vision_tower.vision_model.encoder.layers:
            layer: SiglipEncoderLayer
            if layer_norm:
                _patch_layer_norm_module(layer.layer_norm1)
                _patch_layer_norm_module(layer.layer_norm2)

        language_model: Gemma2ForCausalLM = model.language_model

        apply_liger_kernel_to_gemma2(
            rope=rope,
            cross_entropy=False,
            fused_linear_cross_entropy=False,
            rms_norm=rms_norm,
            geglu=geglu,
            model=language_model,
        )


def apply_liger_kernel_to_qwen2(
    rope: bool = True,
    cross_entropy: bool = False,
    fused_linear_cross_entropy: bool = True,
    rms_norm: bool = True,
    swiglu: bool = True,
    model: PreTrainedModel = None,
) -> None:
    """
    Apply Liger kernels to replace original implementation in HuggingFace Qwen2 models

    Args:
        rope (bool): Whether to apply Liger's rotary position embedding. Default is True.
        cross_entropy (bool): Whether to apply Liger's cross entropy loss. Default is False.
        fused_linear_cross_entropy (bool):
            Whether to apply Liger's fused linear cross entropy loss. Default is True.
            `cross_entropy` and `fused_linear_cross_entropy` cannot both be True.
            If `fused_linear_cross_entropy` is True, the logits will not be materialized but more memory efficient.
        rms_norm (bool): Whether to apply Liger's RMSNorm. Default is True.
        swiglu (bool): Whether to apply Liger's SwiGLU MLP. Default is True.
        model (PreTrainedModel): The model instance to apply Liger kernels to, if the model has already been
        loaded. Default is None.
    """
    assert not (cross_entropy and fused_linear_cross_entropy), (
        "cross_entropy and fused_linear_cross_entropy cannot both be True."
    )

    from transformers.models.qwen2 import modeling_qwen2
    from transformers.models.qwen2.modeling_qwen2 import Qwen2Model

    if rope:
        modeling_qwen2.apply_rotary_pos_emb = liger_rotary_pos_emb
    if rms_norm:
        modeling_qwen2.Qwen2RMSNorm = LigerRMSNorm

    if cross_entropy:
        if transformer_version >= version.parse(SUPPORTED_TRANSFORMER_VERSION):
            from transformers.loss.loss_utils import nn

            nn.functional.cross_entropy = liger_cross_entropy
        else:
            logger.warning(TRANSFORMER_DEPRECATION_WARNING)
            modeling_qwen2.CrossEntropyLoss = LigerCrossEntropyLoss

    if fused_linear_cross_entropy:
        if transformer_version >= version.parse(SUPPORTED_TRANSFORMER_VERSION):
            modeling_qwen2.Qwen2ForCausalLM.forward = qwen2_lce_forward
        else:  # if version < 4.46.1
            logger.warning(TRANSFORMER_DEPRECATION_WARNING)
            modeling_qwen2.Qwen2ForCausalLM.forward = qwen2_lce_forward_deprecated

    if swiglu:
        modeling_qwen2.Qwen2MLP = LigerSwiGLUMLP

    if model is not None:
        # The model instance already exists, so we need to additionally patch the
        # instance variables that reference already-instantiated modules

        # get the base model from the model instance
        base_model: Qwen2Model = getattr(model, model.base_model_prefix, model)

        if rms_norm:
            _patch_rms_norm_module(base_model.norm)

        for decoder_layer in base_model.layers:
            if swiglu:
                _bind_method_to_module(decoder_layer.mlp, "forward", LigerSwiGLUMLP.forward)
            if rms_norm:
                _patch_rms_norm_module(decoder_layer.input_layernorm)
                _patch_rms_norm_module(decoder_layer.post_attention_layernorm)
    print("Applied Liger kernels to Qwen2")


def apply_liger_kernel_to_qwen2_vl(
    rope: bool = True,
    cross_entropy: bool = False,
    fused_linear_cross_entropy: bool = True,
    rms_norm: bool = True,
    layer_norm: bool = True,
    swiglu: bool = True,
    model: PreTrainedModel = None,
) -> None:
    """
    Apply Liger kernels to replace original implementation in HuggingFace Qwen2-VL models.
    NOTE: Qwen2-VL is not available in transformers<4.45.0

    Args:
        cross_entropy (bool): Whether to apply Liger's cross entropy loss. Default is False.
        fused_linear_cross_entropy (bool):
            Whether to apply Liger's fused linear cross entropy loss. Default is True.
            `cross_entropy` and `fused_linear_cross_entropy` cannot both be True.
            If `fused_linear_cross_entropy` is True, the logits will not be materialized but more memory efficient.
        rms_norm (bool): Whether to apply Liger's RMSNorm. Default is True.
        layer_norm (bool): Whether to apply Liger's LayerNorm. Default is True.
        swiglu (bool): Whether to apply Liger's SwiGLU MLP. Default is True.
        model (PreTrainedModel): The model instance to apply Liger kernels to, if the model has already been
        loaded. Default is None.
    """
    assert not (cross_entropy and fused_linear_cross_entropy), (
        "cross_entropy and fused_linear_cross_entropy cannot both be True."
    )

    from transformers.models.qwen2_vl import modeling_qwen2_vl
    from transformers.models.qwen2_vl.modeling_qwen2_vl import Qwen2VLModel

    from liger_kernel.transformers.model.qwen2_vl import lce_forward as qwen2_vl_lce_forward

    if rope:
        modeling_qwen2_vl.apply_multimodal_rotary_pos_emb = liger_multimodal_rotary_pos_emb
    if rms_norm:
        # https://github.com/huggingface/transformers/blob/main/src/transformers/models/qwen2_vl/modeling_qwen2_vl.py#L439
        modeling_qwen2_vl.Qwen2RMSNorm = LigerRMSNorm
    if layer_norm:
        modeling_qwen2_vl.LayerNorm = LigerLayerNorm
    if cross_entropy:
        modeling_qwen2_vl.CrossEntropyLoss = LigerCrossEntropyLoss
    if fused_linear_cross_entropy:
        modeling_qwen2_vl.Qwen2VLForConditionalGeneration.forward = qwen2_vl_lce_forward
    if swiglu:
        modeling_qwen2_vl.Qwen2MLP = LigerSwiGLUMLP

    if model is not None:
        # The model instance already exists, so we need to additionally patch the
        # instance variables that reference already-instantiated modules

        # get the base model from the model instance
        base_model: Qwen2VLModel = getattr(model, model.base_model_prefix, model)

        if hasattr(model, "visual"):
            # Patch Qwen2VisionTransformerPretrainedModel
            for vision_block in model.visual.blocks:
                if layer_norm:
                    _patch_layer_norm_module(vision_block.norm1)
                    _patch_layer_norm_module(vision_block.norm2)

        if rms_norm:
            _patch_rms_norm_module(base_model.norm)
        for decoder_layer in base_model.layers:
            if swiglu:
                _bind_method_to_module(decoder_layer.mlp, "forward", LigerSwiGLUMLP.forward)
            if rms_norm:
                _patch_rms_norm_module(decoder_layer.input_layernorm)
                _patch_rms_norm_module(decoder_layer.post_attention_layernorm)


def apply_liger_kernel_to_qwen2_5_vl(
    rope: bool = True,
    cross_entropy: bool = False,
    fused_linear_cross_entropy: bool = True,
    rms_norm: bool = True,
    swiglu: bool = True,
    model: PreTrainedModel = None,
) -> None:
    """
    Apply Liger kernels to replace original implementation in HuggingFace Qwen2.5-VL models.
    NOTE: Qwen2.5-VL is not available in transformers<4.48.2

    Args:
        cross_entropy (bool): Whether to apply Liger's cross entropy loss. Default is False.
        fused_linear_cross_entropy (bool):
            Whether to apply Liger's fused linear cross entropy loss. Default is True.
            `cross_entropy` and `fused_linear_cross_entropy` cannot both be True.
            If `fused_linear_cross_entropy` is True, the logits will not be materialized but more memory efficient.
        rms_norm (bool): Whether to apply Liger's RMSNorm. Default is True.
        swiglu (bool): Whether to apply Liger's SwiGLU MLP. Default is True.
        model (PreTrainedModel): The model instance to apply Liger kernels to, if the model has already been
        loaded. Default is None.
    """
    assert not (cross_entropy and fused_linear_cross_entropy), (
        "cross_entropy and fused_linear_cross_entropy cannot both be True."
    )

    from transformers.models.qwen2_5_vl import modeling_qwen2_5_vl
    from transformers.models.qwen2_5_vl.modeling_qwen2_5_vl import Qwen2_5_VLModel

    from liger_kernel.transformers.model.qwen2_5_vl import lce_forward as qwen2_5_vl_lce_forward

    if rope:
        modeling_qwen2_5_vl.apply_multimodal_rotary_pos_emb = liger_multimodal_rotary_pos_emb
    if rms_norm:
        modeling_qwen2_5_vl.Qwen2RMSNorm = LigerRMSNorm
    if cross_entropy:
        modeling_qwen2_5_vl.CrossEntropyLoss = LigerCrossEntropyLoss
    if fused_linear_cross_entropy:
        modeling_qwen2_5_vl.Qwen2_5_VLForConditionalGeneration.forward = qwen2_5_vl_lce_forward
    if swiglu:
        modeling_qwen2_5_vl.Qwen2MLP = LigerSwiGLUMLP

    if model is not None:
        # The model instance already exists, so we need to additionally patch the
        # instance variables that reference already-instantiated modules

        # get the base model from the model instance
        base_model: Qwen2_5_VLModel = getattr(model, model.base_model_prefix, model)

        if hasattr(model, "visual"):
            # Patch Qwen2_5_VisionTransformerPretrainedModel
            for vision_block in model.visual.blocks:
                if rms_norm:
                    _patch_rms_norm_module(vision_block.norm1)
                    _patch_rms_norm_module(vision_block.norm2)

        if rms_norm:
            _patch_rms_norm_module(base_model.norm)
        for decoder_layer in base_model.layers:
            if swiglu:
                _bind_method_to_module(decoder_layer.mlp, "forward", LigerSwiGLUMLP.forward)
            if rms_norm:
                _patch_rms_norm_module(decoder_layer.input_layernorm)
                _patch_rms_norm_module(decoder_layer.post_attention_layernorm)


def apply_liger_kernel_to_phi3(
    rope: bool = True,
    cross_entropy: bool = False,
    fused_linear_cross_entropy: bool = True,
    rms_norm: bool = True,
    swiglu: bool = True,
    model: PreTrainedModel = None,
) -> None:
    """
    Apply Liger kernels to replace original implementation in HuggingFace Phi3 models.

    Args:
        rope (bool): Whether to apply Liger's rotary position embedding. Default is True.
        cross_entropy (bool): Whether to apply Liger's cross entropy loss. Default is False.
        fused_linear_cross_entropy (bool):
            Whether to apply Liger's fused linear cross entropy loss. Default is True.
            `cross_entropy` and `fused_linear_cross_entropy` cannot both be True.
            If `fused_linear_cross_entropy` is True, the logits will not be materialized but more memory efficient.
        rms_norm (bool): Whether to apply Liger's RMSNorm. Default is True.
        swiglu (bool): Whether to apply Liger's SwiGLU Phi3MLP. Default is True.
        model (PreTrainedModel): The model instance to apply Liger kernels to, if the model has already been
        loaded. Default is None.
    """
    assert not (cross_entropy and fused_linear_cross_entropy), (
        "cross_entropy and fused_linear_cross_entropy cannot both be True."
    )

    from transformers.models.phi3 import modeling_phi3
    from transformers.models.phi3.modeling_phi3 import Phi3Model

    if rope:
        modeling_phi3.apply_rotary_pos_emb = liger_rotary_pos_emb  # Same as Gemma
    if rms_norm:
        modeling_phi3.Phi3RMSNorm = LigerRMSNorm  # Same as Llama
    if swiglu:
        modeling_phi3.Phi3MLP = LigerPhi3SwiGLUMLP
    if cross_entropy:
        if transformer_version >= version.parse(SUPPORTED_TRANSFORMER_VERSION):
            from transformers.loss.loss_utils import nn

            nn.functional.cross_entropy = liger_cross_entropy
        else:
            logger.warning(TRANSFORMER_DEPRECATION_WARNING)
            modeling_phi3.CrossEntropyLoss = LigerCrossEntropyLoss
    if fused_linear_cross_entropy:
        if transformer_version >= version.parse(SUPPORTED_TRANSFORMER_VERSION):
            modeling_phi3.Phi3ForCausalLM.forward = phi3_lce_forward
        else:  # if version < 4.46.1
            logger.warning(TRANSFORMER_DEPRECATION_WARNING)
            modeling_phi3.Phi3ForCausalLM.forward = phi3_lce_forward_deprecated

    if model is not None:
        # The model instance already exists, so we need to additionally patch the
        # instance variables that reference already-instantiated modules

        # get the base model from the model instance
        base_model: Phi3Model = getattr(model, model.base_model_prefix, model)

        if rms_norm:
            _patch_rms_norm_module(base_model.norm)

        for decoder_layer in base_model.layers:
            if swiglu:
                _bind_method_to_module(decoder_layer.mlp, "forward", LigerPhi3SwiGLUMLP.forward)
            if rms_norm:
                _patch_rms_norm_module(decoder_layer.input_layernorm)
                _patch_rms_norm_module(decoder_layer.post_attention_layernorm)


def apply_liger_kernel_to_olmo2(
    rope: bool = True,
    cross_entropy: bool = False,
    fused_linear_cross_entropy: bool = True,
    rms_norm: bool = True,
    swiglu: bool = True,
    model: PreTrainedModel = None,
) -> None:
    """
    Apply Liger kernels to replace original implementation in HuggingFace OLMO2 models.

    Args:
        rope (bool): Whether to apply Liger's rotary position embedding. Default is True.
        cross_entropy (bool): Whether to apply Liger's cross entropy loss. Default is False.
        fused_linear_cross_entropy (bool):
            Whether to apply Liger's fused linear cross entropy loss. Default is True.
            `cross_entropy` and `fused_linear_cross_entropy` cannot both be True.
            If `fused_linear_cross_entropy` is True, the logits will not be materialized but more memory efficient.
        rms_norm (bool): Whether to apply Liger's RMSNorm. Default is True.
        swiglu (bool): Whether to apply Liger's SwiGLU Olmo2MLP. Default is True.
        model (PreTrainedModel): The model instance to apply Liger kernels to, if the model has already been
        loaded. Default is None.
    """
    assert not (cross_entropy and fused_linear_cross_entropy), (
        "cross_entropy and fused_linear_cross_entropy cannot both be True."
    )

    from transformers.models.olmo2 import modeling_olmo2
    from transformers.models.olmo2.modeling_olmo2 import Olmo2Model

    from liger_kernel.transformers.model.olmo2 import lce_forward as olmo2_lce_forward

    if rope:
        modeling_olmo2.apply_rotary_pos_emb = liger_rotary_pos_emb
    if rms_norm:
        modeling_olmo2.Olmo2RMSNorm = partial(LigerRMSNorm, in_place=False)
    if swiglu:
        modeling_olmo2.Olmo2MLP = LigerSwiGLUMLP
    if cross_entropy:
        from transformers.loss.loss_utils import nn

        nn.functional.cross_entropy = liger_cross_entropy
    if fused_linear_cross_entropy:
        modeling_olmo2.Olmo2ForCausalLM.forward = olmo2_lce_forward

    if model is not None:
        # The model instance already exists, so we need to additionally patch the
        # instance variables that reference already-instantiated modules

        # get the base model from the model instance
        base_model: Olmo2Model = getattr(model, model.base_model_prefix, model)

        if rms_norm:
            _patch_rms_norm_module(base_model.norm)

        for decoder_layer in base_model.layers:
            if swiglu:
                _bind_method_to_module(decoder_layer.mlp, "forward", LigerSwiGLUMLP.forward)
            if rms_norm:
                _patch_rms_norm_module(decoder_layer.post_attention_layernorm, in_place=False)
                _patch_rms_norm_module(decoder_layer.post_feedforward_layernorm, in_place=False)


# Model type corresponds to the keys defined in transformers/models/auto/modeling_auto.py
MODEL_TYPE_TO_APPLY_LIGER_FN = {
    "gemma": apply_liger_kernel_to_gemma,
    "gemma2": apply_liger_kernel_to_gemma2,
    "llama": apply_liger_kernel_to_llama,
    "granite": apply_liger_kernel_to_granite,
    "mllama": apply_liger_kernel_to_mllama,
    "mllama_text_model": apply_liger_kernel_to_mllama,
    "mistral": apply_liger_kernel_to_mistral,
    "mixtral": apply_liger_kernel_to_mixtral,
    "olmo2": apply_liger_kernel_to_olmo2,
    "qwen2": apply_liger_kernel_to_qwen2,
    "qwen2_vl": apply_liger_kernel_to_qwen2_vl,
    "qwen2_5_vl": apply_liger_kernel_to_qwen2_5_vl,
    "phi3": apply_liger_kernel_to_phi3,
<<<<<<< HEAD
    "llava": apply_liger_kernel_to_llava,
=======
    "paligemma": apply_liger_kernel_to_paligemma,
>>>>>>> cc0c945e
}


def _apply_liger_kernel(model_type: str, **kwargs) -> None:
    """
    Applies Liger kernels based on the specified model type. The custom
    kernels for the specified model type will be applied with the provided
    keyword arguments, otherwise the default configuration will be used.

    ** Note: Calling _apply_liger_kernel() after model initialization
    will not be able to fully patch models. This must be called before model initialization.
    If the model has already been instantiated

    Args:
        - model_type: the model types as defined in transformers/models/auto/modeling_auto.py
          and specified in the model's config.json
        - kwargs: keyword arguments that are passed to the corresponding apply_liger_kernel_to_* function.
    """
    if not model_type:
        logger.info("Model type was not provided. No Liger kernels will be applied.")
        return

    if model_type not in MODEL_TYPE_TO_APPLY_LIGER_FN.keys():
        logger.info(f"There are currently no Liger kernels supported for model type: {model_type}.")
        return

    apply_fn = MODEL_TYPE_TO_APPLY_LIGER_FN[model_type]
    apply_fn_signature = inspect.signature(apply_fn)

    # Filter out the keyword arguments that are not supported by the apply function
    applicable_kwargs = {key: value for key, value in kwargs.items() if key in apply_fn_signature.parameters}

    logger.info(f"Applying Liger kernels for model type: {model_type} with kwargs: {applicable_kwargs}")

    # Assume this is invoked pre-model initialization, so we only need to patch transformers code
    apply_fn(**applicable_kwargs)


def _apply_liger_kernel_to_instance(model: PreTrainedModel, **kwargs) -> None:
    """
    Applies Liger kernels to the provided model instance.

    Args:
        - model: the model instance to apply Liger kernels to
        - kwargs: keyword arguments that are passed to the corresponding apply_liger_kernel_to_* function.
    """
    model_type = getattr(model, "config", None) and getattr(model.config, "model_type", None)

    if not model_type:
        logger.info("Model type could not be determined from model config. No Liger kernels will be applied.")
        return

    if model_type not in MODEL_TYPE_TO_APPLY_LIGER_FN.keys():
        logger.info(f"There are currently no Liger kernels supported for model type: {model_type}.")
        return

    apply_fn = MODEL_TYPE_TO_APPLY_LIGER_FN[model_type]

    apply_fn_signature = inspect.signature(apply_fn)

    # Filter out the keyword arguments that are not supported by the apply function
    applicable_kwargs = {key: value for key, value in kwargs.items() if key in apply_fn_signature.parameters}
    logger.info(
        f"Applying Liger kernels to model instance with model type: {model_type} with kwargs: {applicable_kwargs}"
    )

    apply_fn(model=model, **applicable_kwargs)<|MERGE_RESOLUTION|>--- conflicted
+++ resolved
@@ -1114,6 +1114,7 @@
     "gemma": apply_liger_kernel_to_gemma,
     "gemma2": apply_liger_kernel_to_gemma2,
     "llama": apply_liger_kernel_to_llama,
+    "llava": apply_liger_kernel_to_llava,
     "granite": apply_liger_kernel_to_granite,
     "mllama": apply_liger_kernel_to_mllama,
     "mllama_text_model": apply_liger_kernel_to_mllama,
@@ -1124,11 +1125,7 @@
     "qwen2_vl": apply_liger_kernel_to_qwen2_vl,
     "qwen2_5_vl": apply_liger_kernel_to_qwen2_5_vl,
     "phi3": apply_liger_kernel_to_phi3,
-<<<<<<< HEAD
-    "llava": apply_liger_kernel_to_llava,
-=======
     "paligemma": apply_liger_kernel_to_paligemma,
->>>>>>> cc0c945e
 }
 
 
